\documentclass[screen, compress]{beamer}
\usepackage[T1]{fontenc}
\usepackage[utf8]{inputenc}
\usepackage[english]{babel}
\usepackage{graphicx}
\usepackage{color} % text coloring
\usepackage{wrapfig} % Wrap text around figures
\usepackage{float} % position of figures
\usepackage{booktabs} % Professional tables
\usepackage{multirow} % Row spanning
\usetheme{Warsaw}

\title[TDT4215 project presentation]{TDT4215: Web-intelligence\\Group 1 project presentation}

\author[Group 1]{Group 1\\
Terje Snarby\\
Even Wiik Thomassen\\
Weilin Wang%
}

%Norges teknisk-naturvitenskapelige universitet
\institute[NTNU]{\includegraphics[width=0.75\textwidth,height=0.22\textheight]{img/ntnu}}
%\institute[NTNU]{\includegraphics[width=0.75\textwidth,height=0.22\textheight]{img/ntnu-no}}

\date{\today}

% 1. Explain the system architecture and function and role of the components.
% 2. Which components did you make yourself?
% 3. Present and discuss the results of algorithm.
% 4. Discuss (pros and cons) Explain the selected classification algorithm.
% 5. Evaluation of the classifiers.

\begin{document}

\begin{frame} % EVEN
\titlepage
\end{frame}


%=====================
\section{Introduction}
%=====================

%-------------------------------
\subsection{System architecture}
%-------------------------------
\begin{frame}{System architecture} % EVEN
\includegraphics[width=\textwidth,height=0.92\textheight]{img/system_architecture2}
\end{frame}

%-------------------
\subsection{Workflow}
%-------------------
\begin{frame}{Workflow} % TERJE
	\includegraphics[width=\textwidth,height=0.9\textheight]{img/summary}
\end{frame}


%===============
\section{Method}
%===============

%--------------------------
\subsection{ICD-10 and ATC}
%--------------------------
\begin{frame}{Autocoding ICD-10 and ATC codes} % TERJE
\LARGE
\begin{itemize}
	\item Bag-of-words scoring algorithm
	\item BM25F
\end{itemize}
\includegraphics[width=\textwidth,height=0.7\textheight]{img/bagofwords}
\end{frame}

%------------------------
\subsection{Vector model}
%------------------------
\begin{frame}{Clinical notes and therapy chapter similarities} % TERJE
\Large
\begin{description}
	\item[Algorithm] Vector space model based on TF-IDF
	\item[Method A] log normalization and inverse frequency
	\item[Method B] log normalization and probabilistic inverse frequency
	\item[Method C] raw frequency and inverse frequency
	\item[Method D] raw frequency and probabilistic inverse frequency
\end{description}
\end{frame}

%---------------------------
\subsection{Improve results}
%---------------------------
\begin{frame}{How we improved the ranking} % Even
\Large
\begin{itemize}
	\item Aggregation and weighting of results
	\item Hierarchical nature of ICD-10 and ATC codes
	\item Hierarchical structure of therapy chapters
\end{itemize}
\end{frame}


%===============================
\section{Results and evaluation}
%===============================

%-----------------------------
\subsection{Result evaluation}
%-----------------------------
\begin{frame}{Improvement based on result evaluation} % EVEN
\begin{columns}
\begin{column}[l]{6cm}
{ \Large
\begin{itemize}
	\item Automatic evaluation of the whole system
	\item Feedback for optimizing classification algorithm
\end{itemize}
}
\end{column}

\begin{column}[r]{5cm}
\begin{table}
\begin{tabular}{c c c}
    \toprule
    Case & P@10 & R-precision \\
    \midrule
	1 & 70\% & 0.57 \\
	2 & 70\% & 0.86 \\
	3 & 100\% & 1.00 \\
	4 & 90\% & 0.89 \\
	5 & 90\% & 0.89 \\
	6 & 90\% & 0.89 \\
	7 & 90\% & 1.00 \\
	8 & 80\% & 0.88 \\
    \midrule
	Avg & 85\% & 0.87 \\
	\bottomrule
\end{tabular}
\end{table}
\end{column}
\end{columns}
\end{frame}

%-----------------------
\subsection{Our results}
%-----------------------
\begin{frame}{Our results versus gold standard} % WEILIN
\begin{table}
\begin{tabular}{c c l c}
    \toprule
    Case & Rank & Relevant chapter & Gold standard \\
    \midrule
    1 & 1 & {\color{blue}T3.1 Diabetes mellitus} & Yes \\
	\addlinespace
    2 & 1 & {\color{blue}T10.2 Obstruktiv lungesykdom} & Yes \\
     & 2 & T3.1 Diabetes mellitus & No \\
     & 3 & {\color{blue}T10.2.2 Kronisk obstruktiv} & Yes \\
	\addlinespace
    3 & 1 & {\color{blue}T1.10 Akutt bakteriell meningitt} & Yes \\
	\addlinespace
    4 & 1 & {\color{blue}T8.3 Koronarsykdom} & Yes \\
     & 2 & {\color{blue}T8.3.1 Stabil koronarsykdom} & Yes \\
     & 3 & T8 Hjerte- og karsykdommer & No \\
     & 4 & {\color{blue}T8.3.2 Ustabil koronarsykdom} & Yes \\
	\bottomrule
\end{tabular}
\end{table}
\end{frame}


%================
\section{Summary}
%================

%----------------------
\subsection{Discussion}
%----------------------
\begin{frame}{Discuss the selected classification algorithm} % WEILIN
\begin{block}{Strengths}
\begin{itemize}
<<<<<<< HEAD
	\item Good results
=======
	\item Domain knowledge needed for optimal
>>>>>>> a761aafb
\end{itemize}
\end{block}

\begin{block}{Weaknesses}
\begin{itemize}
	\item Domain knowledge needed for optimal
	\item No feedback/learning.
\end{itemize}
\end{block}
\end{frame}

%-------------------
\subsection{Summary}
%-------------------
\begin{frame}{Summary} % Weilin

\end{frame}

%----------------------
\subsection{Questions?}
%----------------------
\begin{frame}{Questions?}
\includegraphics[width=\textwidth]{img/any-questions}
\end{frame}

\end{document}
<|MERGE_RESOLUTION|>--- conflicted
+++ resolved
@@ -177,11 +177,8 @@
 \begin{frame}{Discuss the selected classification algorithm} % WEILIN
 \begin{block}{Strengths}
 \begin{itemize}
-<<<<<<< HEAD
 	\item Good results
-=======
-	\item Domain knowledge needed for optimal
->>>>>>> a761aafb
+	\item Multiple sources, more accurate results
 \end{itemize}
 \end{block}
 
